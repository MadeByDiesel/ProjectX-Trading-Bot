--- conflicted
+++ resolved
@@ -10,11 +10,7 @@
 
   // === DELTA CONFIGURATION (force easy entry) ===
   deltaSMALength: 20,           
-<<<<<<< HEAD
   deltaSpikeThreshold: 900,   // 450 base 
-=======
-  deltaSpikeThreshold: 700,   // 450 base 
->>>>>>> f543d0b0
   deltaSurgeMultiplier: 1.8,  // 1.4 base
   breakoutLookbackBars: 20,   // 20 base 
   deltaSlopeExitLength: 3,     
@@ -29,11 +25,7 @@
   // === ATR & EXIT CONFIGURATION ===
   atrProfitMultiplier: 1.0,    
   atrStopLossMultiplier: 0.75,  //0.3-0.5
-<<<<<<< HEAD
   minAtrToTrade: 12,        
-=======
-  minAtrToTrade: 9,        
->>>>>>> f543d0b0
   minBarsBeforeExit: 0,
 
   // === TRAILING STOP CONFIGURATION ===
@@ -53,55 +45,5 @@
   deltaScale: 1,   
 
   sendWebhook: false,
-<<<<<<< HEAD
-  webhookUrl: 'http://192.168.4.170:8080/signal?secret=toast',
-};
-=======
   webhookUrl: '' //'http://192.168.4.170:8080/signal?secret=toast',
-};
-
-// src/strategies/mnq-delta-trend/config.ts
-// export const MNQ_DELTA_TREND_CONFIG: StrategyConfig = {
-//   // === SYMBOL CONFIG ===
-//   symbol: 'MNQ',
-
-//   // === TIME FILTER ===
-//   tradingStartTime: '00:00', // Adjusted to 2:00 PM MDT for after-hours start (from 9:30)
-//   tradingEndTime: '23:59',   // Adjusted to 8:00 PM MDT for after-hours end (from 16:00)
-
-//   // === DELTA CONFIGURATION (force easy entry) ===
-//   deltaSMALength: 20,           // Kept as is, short window for sensitivity
-//   deltaSpikeThreshold: 1,     // Adjusted from 450 to 150 to match observed delta (171)
-//   deltaSurgeMultiplier: 0.1,    // Kept as is, no extra filter
-//   breakoutLookbackBars: 3,      // Reduced from 20 for quick after-hours breakouts (maps to breakoutLookbackBars)
-//   deltaSlopeExitLength: 3,      // Kept as is, fast slope exit
-
-//   // === EMA CONFIGURATION ===
-//   emaLength: 21,                // Not directly used in trader.ts; keep for potential EMA logic
-//   useEmaFilter: false,          // Disabled from true to remove HTF gating (maps to higherTimeframe logic)
-//   htfEMALength: 7,              // Not directly used; keep for higher timeframe context
-//   higherTimeframe: 15,          // Kept as is, 15-minute HTF
-
-//   // === ATR & EXIT CONFIGURATION ===
-//   atrProfitMultiplier: 1.8,     // Kept as is, quick TP (maps to takeProfitMultiplier)
-//   atrStopLossMultiplier: 1.2,   // Kept as is, tight SL (maps to stopLossMultiplier)
-//   minAtrToTrade: 0,             // Kept as is, permissive ATR gate
-//   minBarsBeforeExit: 0,         // Kept as is, allows immediate exits
-
-//   // === TRAILING STOP CONFIGURATION ===
-//   useTrailingStop: false,       // Changed from true to simplify for after-hours
-//   trailActivationATR: 0.2,      // Kept as is, for potential trailing stop
-//   trailOffsetATR: 0.125,        // Kept as is, for potential trailing stop
-
-//   // === POSITION SIZING ===
-//   contractQuantity: 1,          // Kept as is; could map to positionSizeFactor if scaled
-
-//   // === RISK MANAGEMENT ===
-//   dailyProfitTarget: 1500,      // Kept as is
-//   maxTotalDrawdown: 2500,       // Kept as is
-//   maxDailyDrawdown: 2500,       // Kept as is
-
-//   requireDelta: true,           // Kept as is, ensures delta usage
-//   deltaScale: 1                 // Kept as is, matches Pine scale if applicable
-// };
->>>>>>> f543d0b0
+};