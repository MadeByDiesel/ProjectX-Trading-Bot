--- conflicted
+++ resolved
@@ -11,11 +11,7 @@
   // === DELTA CONFIGURATION (force easy entry) ===
   deltaSMALength: 20,           
   deltaSpikeThreshold: 450,   // 450 base 
-<<<<<<< HEAD
   deltaSurgeMultiplier: 1.8,  // 1.4 base
-=======
-  deltaSurgeMultiplier: 1.8,  // 1.8 base
->>>>>>> 2d6c3c11
   breakoutLookbackBars: 20,   // 20 base 
   deltaSlopeExitLength: 3,     
 
